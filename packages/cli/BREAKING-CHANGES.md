--- conflicted
+++ resolved
@@ -2,7 +2,6 @@
 
 This list shows all the versions which include breaking changes and how to upgrade
 
-<<<<<<< HEAD
 ## ???
 
 ### What changed?
@@ -29,7 +28,8 @@
 ```
 {{ $node["Slack"].data["id"] }}
 ```
-=======
+
+
 ## 0.52.0
 
 ### What changed?
@@ -49,7 +49,6 @@
 Open the "Date & Time"-Nodes and reference the date that should be converted
 via an expression. Also, set the "Property Name" to the name of the property the
 converted date should be set on.
->>>>>>> 174113a8
 
 
 ## 0.37.0
